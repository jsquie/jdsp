--- conflicted
+++ resolved
@@ -1,10 +1,6 @@
 use std::ptr;
 
-<<<<<<< HEAD
 use std::simd::{prelude::*, LaneCount, SimdElement, SupportedLaneCount};
-=======
-use std::simd::{f32x8, num::SimdFloat};
->>>>>>> ee9dd2ca
 
 #[derive(Debug)]
 pub struct TiledConv {
@@ -29,12 +25,8 @@
     {
         Self::fast_copy(input, &mut self.buffer[self.k_len - 1..]);
         for i in 0..self.i_len {
-<<<<<<< HEAD
             input[i] =
                 Self::dot_product_simd_generic::<f32, N>(&self.buffer[i..i + self.k_len], kernel);
-=======
-            input[i] = Self::dot_product(&self.buffer[i..i + self.k_len], kernel);
->>>>>>> ee9dd2ca
         }
         for i in 0..self.k_len - 1 {
             self.buffer[i] = self.buffer[self.i_len + i];
@@ -42,7 +34,6 @@
     }
 
     #[inline]
-<<<<<<< HEAD
     fn dot_product_simd_generic<T, const N: usize>(a: &[f32], b: &[f32]) -> f32
     where
         T: SimdElement + PartialEq,
@@ -63,29 +54,6 @@
             a_vec *= Simd::<f32, N>::load_or_default(chunk_b);
             sum += a_vec;
         }
-
-=======
-    fn dot_product(a: &[f32], b: &[f32]) -> f32 {
-        assert!(a.len() == b.len());
-
-        let mut sum = f32x8::splat(0.0);
-        let mut result = 0.0;
-
-        let a_chunks = a.chunks_exact(8);
-        let b_chunks = b.chunks_exact(8);
-        let a_remain = a_chunks.remainder();
-        let b_remain = b_chunks.remainder();
-
-        // dbg!(&a_chunks);
-        // dbg!(&a_chunks);
-
-        for (chunk_a, chunk_b) in a_chunks.zip(b_chunks) {
-            let a_vec = f32x8::from_slice(chunk_a);
-            let b_vec = f32x8::from_slice(chunk_b);
-            sum += a_vec * b_vec;
-        }
-
->>>>>>> ee9dd2ca
         result += sum.reduce_sum();
 
         for (aa, bb) in a_remain.iter().zip(b_remain.iter()) {
@@ -189,19 +157,9 @@
         let mut k = [0.0_f32; 3];
         k.copy_from_slice(&kernel);
 
-<<<<<<< HEAD
         buf.convolve::<f32, 8>(&mut signal1, &k);
         buf.convolve::<f32, 8>(&mut signal2, &k);
         buf.convolve::<f32, 8>(&mut signal3, &k);
-        // dbg!(&signal[..3]);
-        // dbg!(&signal[3..6]);
-        // dbg!(&signal[6..]);
-=======
-        buf.convolve(&mut signal1, &k);
-        buf.convolve(&mut signal2, &k);
-        buf.convolve(&mut signal3, &k);
-
->>>>>>> ee9dd2ca
         let mut result: Vec<f32> = Vec::with_capacity(7);
 
         signal1.iter().for_each(|a| {
